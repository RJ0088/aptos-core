// Copyright (c) Aptos
// SPDX-License-Identifier: Apache-2.0

mod account_generator;
pub mod benchmark_transaction;
pub mod db_generator;
pub mod fake_executor;
pub mod pipeline;
pub mod transaction_committer;
pub mod transaction_executor;
pub mod transaction_generator;

use crate::{
    benchmark_transaction::BenchmarkTransaction, pipeline::Pipeline,
    transaction_committer::TransactionCommitter, transaction_executor::TransactionExecutor,
    transaction_generator::TransactionGenerator,
};
use aptos_config::config::{
    NodeConfig, PrunerConfig, RocksdbConfigs, BUFFERED_STATE_TARGET_ITEMS,
    DEFAULT_MAX_NUM_NODES_PER_LRU_CACHE_SHARD, NO_OP_STORAGE_PRUNER_CONFIG,
};
use aptos_db::AptosDB;
use aptos_executor::block_executor::{BlockExecutor, TransactionBlockExecutor};
use aptos_jellyfish_merkle::metrics::{
    APTOS_JELLYFISH_INTERNAL_ENCODED_BYTES, APTOS_JELLYFISH_LEAF_ENCODED_BYTES,
};

use aptos_metrics_core::{exponential_buckets, histogram_opts, HistogramVec};
use aptos_storage_interface::DbReaderWriter;
<<<<<<< HEAD
use aptos_vm::AptosVM;
use once_cell::sync::Lazy;
use std::{env, fs, path::Path};

pub static EXECUTOR_BENCHMARK_LATENCY: Lazy<HistogramVec> = Lazy::new(|| {
    HistogramVec::new(
        histogram_opts!(
            "executor_benchmark_latency_ms",
            "blah.",
            exponential_buckets(/*start=*/ 1.0, /*factor=*/ 2.0, /*count=*/ 20,).unwrap(),
        ),
        &["foo"],
    )
    .unwrap()
});
=======
use std::{fs, path::Path};
>>>>>>> 0e7797f7

pub fn init_db_and_executor<V>(
    config: &NodeConfig,
) -> (DbReaderWriter, BlockExecutor<V, BenchmarkTransaction>)
where
    V: TransactionBlockExecutor<BenchmarkTransaction>,
{
    let db = DbReaderWriter::new(
        AptosDB::open(
            &config.storage.dir(),
            false, /* readonly */
            config.storage.storage_pruner_config,
            RocksdbConfigs::default(),
            false,
            config.storage.buffered_state_target_items,
            config.storage.max_num_nodes_per_lru_cache_shard,
        )
        .expect("DB should open."),
    );

    let executor = BlockExecutor::new(db.clone());

    (db, executor)
}

fn create_checkpoint(source_dir: impl AsRef<Path>, checkpoint_dir: impl AsRef<Path>) {
    // Create rocksdb checkpoint.
    if checkpoint_dir.as_ref().exists() {
        fs::remove_dir_all(checkpoint_dir.as_ref()).unwrap_or(());
    }
    std::fs::create_dir_all(checkpoint_dir.as_ref()).unwrap();

    AptosDB::open(
        &source_dir,
        false,                       /* readonly */
        NO_OP_STORAGE_PRUNER_CONFIG, /* pruner */
        RocksdbConfigs::default(),
        false,
        BUFFERED_STATE_TARGET_ITEMS,
        DEFAULT_MAX_NUM_NODES_PER_LRU_CACHE_SHARD,
    )
    .expect("db open failure.")
    .create_checkpoint(checkpoint_dir.as_ref())
    .expect("db checkpoint creation fails.");
}

/// Runs the benchmark with given parameters.
pub fn run_benchmark<V>(
    block_size: usize,
    num_transfer_blocks: usize,
    source_dir: impl AsRef<Path>,
    checkpoint_dir: impl AsRef<Path>,
    verify_sequence_numbers: bool,
    pruner_config: PrunerConfig,
) where
    V: TransactionBlockExecutor<BenchmarkTransaction> + 'static,
{
    create_checkpoint(source_dir.as_ref(), checkpoint_dir.as_ref());

    let (mut config, genesis_key) = aptos_genesis::test_utils::test_config();
    config.storage.dir = checkpoint_dir.as_ref().to_path_buf();
    config.storage.storage_pruner_config = pruner_config;

    let (db, executor) = init_db_and_executor::<V>(&config);
    let version = db.reader.get_latest_version().unwrap();

    let (pipeline, block_sender) = Pipeline::new(executor, version);

    let mut generator = TransactionGenerator::new_with_existing_db(
        db.clone(),
        genesis_key,
        block_sender,
        source_dir,
        version,
    );
    generator.run_transfer(block_size, num_transfer_blocks);
    generator.drop_sender();
    pipeline.join();

    if verify_sequence_numbers {
        generator.verify_sequence_numbers(db.reader);
    }
}

pub fn add_accounts<V>(
    num_new_accounts: usize,
    init_account_balance: u64,
    block_size: usize,
    source_dir: impl AsRef<Path>,
    checkpoint_dir: impl AsRef<Path>,
    pruner_config: PrunerConfig,
    verify_sequence_numbers: bool,
) where
    V: TransactionBlockExecutor<BenchmarkTransaction> + 'static,
{
    assert!(source_dir.as_ref() != checkpoint_dir.as_ref());
    create_checkpoint(source_dir.as_ref(), checkpoint_dir.as_ref());
    add_accounts_impl::<V>(
        num_new_accounts,
        init_account_balance,
        block_size,
        source_dir,
        checkpoint_dir,
        pruner_config,
        verify_sequence_numbers,
    );
}

fn add_accounts_impl<V>(
    num_new_accounts: usize,
    init_account_balance: u64,
    block_size: usize,
    source_dir: impl AsRef<Path>,
    output_dir: impl AsRef<Path>,
    pruner_config: PrunerConfig,
    verify_sequence_numbers: bool,
) where
    V: TransactionBlockExecutor<BenchmarkTransaction> + 'static,
{
    let (mut config, genesis_key) = aptos_genesis::test_utils::test_config();
    config.storage.dir = output_dir.as_ref().to_path_buf();
    config.storage.storage_pruner_config = pruner_config;
    let (db, executor) = init_db_and_executor::<V>(&config);

    let version = db.reader.get_latest_version().unwrap();

    let (pipeline, block_sender) = Pipeline::new(executor, version);

    let mut generator = TransactionGenerator::new_with_existing_db(
        db.clone(),
        genesis_key,
        block_sender,
        &source_dir,
        version,
    );

    generator.run_mint(
        db.reader.clone(),
        generator.num_existing_accounts(),
        num_new_accounts,
        init_account_balance,
        block_size,
    );
    generator.drop_sender();
    pipeline.join();

    if verify_sequence_numbers {
        println!("Verifying sequence numbers...");
        // Do a sanity check on the sequence number to make sure all transactions are committed.
        generator.verify_sequence_numbers(db.reader);
    }

    println!(
        "Created {} new accounts. Now at version {}, total # of accounts {}.",
        num_new_accounts,
        generator.version(),
        generator.num_existing_accounts() + num_new_accounts,
    );

    // Write metadata
    generator.write_meta(&output_dir, num_new_accounts);

    println!(
        "Total written internal nodes value size: {} bytes",
        APTOS_JELLYFISH_INTERNAL_ENCODED_BYTES.get()
    );
    println!(
        "Total written leaf nodes value size: {} bytes",
        APTOS_JELLYFISH_LEAF_ENCODED_BYTES.get()
    );
}

#[cfg(test)]
mod tests {
    use aptos_config::config::NO_OP_STORAGE_PRUNER_CONFIG;
    use aptos_temppath::TempPath;

    #[test]
    fn test_benchmark() {
        let storage_dir = TempPath::new();
        let checkpoint_dir = TempPath::new();

        crate::db_generator::run(
            25, /* num_accounts */
            // TODO(Gas): double check if this is correct
            100_000_000, /* init_account_balance */
            5,           /* block_size */
            storage_dir.as_ref(),
            NO_OP_STORAGE_PRUNER_CONFIG, /* prune_window */
            true,
        );

        super::run_benchmark(
            5, /* block_size */
            5, /* num_transfer_blocks */
            storage_dir.as_ref(),
            checkpoint_dir,
            true,
            NO_OP_STORAGE_PRUNER_CONFIG,
        );
    }
}<|MERGE_RESOLUTION|>--- conflicted
+++ resolved
@@ -27,25 +27,7 @@
 
 use aptos_metrics_core::{exponential_buckets, histogram_opts, HistogramVec};
 use aptos_storage_interface::DbReaderWriter;
-<<<<<<< HEAD
-use aptos_vm::AptosVM;
-use once_cell::sync::Lazy;
-use std::{env, fs, path::Path};
-
-pub static EXECUTOR_BENCHMARK_LATENCY: Lazy<HistogramVec> = Lazy::new(|| {
-    HistogramVec::new(
-        histogram_opts!(
-            "executor_benchmark_latency_ms",
-            "blah.",
-            exponential_buckets(/*start=*/ 1.0, /*factor=*/ 2.0, /*count=*/ 20,).unwrap(),
-        ),
-        &["foo"],
-    )
-    .unwrap()
-});
-=======
 use std::{fs, path::Path};
->>>>>>> 0e7797f7
 
 pub fn init_db_and_executor<V>(
     config: &NodeConfig,
