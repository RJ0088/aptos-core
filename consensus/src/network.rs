--- conflicted
+++ resolved
@@ -1,18 +1,13 @@
 // Copyright (c) Aptos
 // SPDX-License-Identifier: Apache-2.0
 
-<<<<<<< HEAD
-use crate::block_storage::tracing::{observe_block, BlockStage};
-use crate::quorum_store::types::BatchRequest;
-=======
->>>>>>> f7e23ace
 use crate::{
     block_storage::tracing::{observe_block, BlockStage},
     counters,
     logging::LogEvent,
     monitor,
     network_interface::{ConsensusMsg, ConsensusNetworkEvents, ConsensusNetworkSender},
-    quorum_store::types::{Batch, Fragment},
+    quorum_store::types::{Batch, Fragment, BatchRequest},
 };
 use anyhow::{anyhow, ensure};
 use aptos_channels::{self, aptos_channel, message_queues::QueueStyle};
